--- conflicted
+++ resolved
@@ -52,13 +52,10 @@
 from .dailymotion import DailymotionCloudIE
 from .onionstudios import OnionStudiosIE
 from .snagfilms import SnagFilmsEmbedIE
-<<<<<<< HEAD
 from .screenwavemedia import ScreenwaveMediaIE
 from .mtv import MTVServicesEmbeddedIE
 from .pladform import PladformIE
-=======
 from .googledrive import GoogleDriveIE
->>>>>>> 5b251628
 
 
 class GenericIE(InfoExtractor):
