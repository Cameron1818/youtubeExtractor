#!/usr/bin/env python
# -*- coding: utf-8 -*-

__authors__  = (
	'Ricardo Garcia Gonzalez',
	'Danny Colligan',
	'Benjamin Johnson',
	'Vasyl\' Vavrychuk',
	'Witold Baryluk',
	'Paweł Paprota',
	'Gergely Imreh',
	'Rogério Brito',
	'Philipp Hagemeister',
	'Sören Schulze',
	'Kevin Ngo',
	'Ori Avtalion',
	'shizeeg',
	'Filippo Valsorda',
	)

__license__ = 'Public Domain'
__version__ = '2012.09.27'

UPDATE_URL = 'https://raw.github.com/rg3/youtube-dl/master/youtube-dl'
UPDATE_URL_VERSION = 'https://raw.github.com/rg3/youtube-dl/master/LATEST_VERSION'
UPDATE_URL_EXE = 'https://raw.github.com/rg3/youtube-dl/master/youtube-dl.exe'


import cookielib
import getpass
import optparse
import os
import re
import shlex
import socket
import subprocess
import sys
import urllib2
import warnings

from utils import *
from FileDownloader import *
from InfoExtractors import *
from PostProcessor import *

def updateSelf(downloader, filename):
	''' Update the program file with the latest version from the repository '''
	# Note: downloader only used for options
	
	if not os.access(filename, os.W_OK):
		sys.exit('ERROR: no write permissions on %s' % filename)

	downloader.to_screen(u'Updating to latest version...')

	urlv = urllib2.urlopen(UPDATE_URL_VERSION)
	newversion = urlv.read().strip()
	if newversion == __version__:
		downloader.to_screen(u'youtube-dl is up-to-date (' + __version__ + ')')
		return
	urlv.close()

	if hasattr(sys, "frozen"): #py2exe
		exe = os.path.abspath(filename)
		directory = os.path.dirname(exe)
		if not os.access(directory, os.W_OK):
			sys.exit('ERROR: no write permissions on %s' % directory)
			
		try:
			urlh = urllib2.urlopen(UPDATE_URL_EXE)
			newcontent = urlh.read()
			urlh.close()
			with open(exe + '.new', 'wb') as outf:
				outf.write(newcontent)
		except (IOError, OSError), err:
			sys.exit('ERROR: unable to download latest version')
			
		try:
			bat = os.path.join(directory, 'youtube-dl-updater.bat')
			b = open(bat, 'w')
			
			print >> b, """
echo Updating youtube-dl...
ping 127.0.0.1 -n 5 -w 1000 > NUL
move /Y "%s.new" "%s"
del "%s"
			""" %(exe, exe, bat)
			
			b.close()
			
			os.startfile(bat)
		except (IOError, OSError), err:
			sys.exit('ERROR: unable to overwrite current version')

	else:
		try:
			urlh = urllib2.urlopen(UPDATE_URL)
			newcontent = urlh.read()
			urlh.close()
		except (IOError, OSError), err:
			sys.exit('ERROR: unable to download latest version')

		try:
			with open(filename, 'wb') as outf:
				outf.write(newcontent)
		except (IOError, OSError), err:
			sys.exit('ERROR: unable to overwrite current version')

	downloader.to_screen(u'Updated youtube-dl. Restart youtube-dl to use the new version.')

def parseOpts():
	def _readOptions(filename_bytes):
		try:
			optionf = open(filename_bytes)
		except IOError:
			return [] # silently skip if file is not present
		try:
			res = []
			for l in optionf:
				res += shlex.split(l, comments=True)
		finally:
			optionf.close()
		return res

	def _format_option_string(option):
		''' ('-o', '--option') -> -o, --format METAVAR'''

		opts = []

		if option._short_opts: opts.append(option._short_opts[0])
		if option._long_opts: opts.append(option._long_opts[0])
		if len(opts) > 1: opts.insert(1, ', ')

		if option.takes_value(): opts.append(' %s' % option.metavar)

		return "".join(opts)

	def _find_term_columns():
		columns = os.environ.get('COLUMNS', None)
		if columns:
			return int(columns)

		try:
			sp = subprocess.Popen(['stty', 'size'], stdout=subprocess.PIPE, stderr=subprocess.PIPE)
			out,err = sp.communicate()
			return int(out.split()[1])
		except:
			pass
		return None

	max_width = 80
	max_help_position = 80

	# No need to wrap help messages if we're on a wide console
	columns = _find_term_columns()
	if columns: max_width = columns

	fmt = optparse.IndentedHelpFormatter(width=max_width, max_help_position=max_help_position)
	fmt.format_option_strings = _format_option_string

	kw = {
		'version'   : __version__,
		'formatter' : fmt,
		'usage' : '%prog [options] url [url...]',
		'conflict_handler' : 'resolve',
	}

	parser = optparse.OptionParser(**kw)

	# option groups
	general        = optparse.OptionGroup(parser, 'General Options')
	selection      = optparse.OptionGroup(parser, 'Video Selection')
	authentication = optparse.OptionGroup(parser, 'Authentication Options')
	video_format   = optparse.OptionGroup(parser, 'Video Format Options')
	postproc       = optparse.OptionGroup(parser, 'Post-processing Options')
	filesystem     = optparse.OptionGroup(parser, 'Filesystem Options')
	verbosity      = optparse.OptionGroup(parser, 'Verbosity / Simulation Options')

	general.add_option('-h', '--help',
			action='help', help='print this help text and exit')
	general.add_option('-v', '--version',
			action='version', help='print program version and exit')
	general.add_option('-U', '--update',
			action='store_true', dest='update_self', help='update this program to latest version')
	general.add_option('-i', '--ignore-errors',
			action='store_true', dest='ignoreerrors', help='continue on download errors', default=False)
	general.add_option('-r', '--rate-limit',
			dest='ratelimit', metavar='LIMIT', help='download rate limit (e.g. 50k or 44.6m)')
	general.add_option('-R', '--retries',
			dest='retries', metavar='RETRIES', help='number of retries (default is 10)', default=10)
	general.add_option('--dump-user-agent',
			action='store_true', dest='dump_user_agent',
			help='display the current browser identification', default=False)
	general.add_option('--list-extractors',
			action='store_true', dest='list_extractors',
			help='List all supported extractors and the URLs they would handle', default=False)

	selection.add_option('--playlist-start',
			dest='playliststart', metavar='NUMBER', help='playlist video to start at (default is 1)', default=1)
	selection.add_option('--playlist-end',
			dest='playlistend', metavar='NUMBER', help='playlist video to end at (default is last)', default=-1)
	selection.add_option('--match-title', dest='matchtitle', metavar='REGEX',help='download only matching titles (regex or caseless sub-string)')
	selection.add_option('--reject-title', dest='rejecttitle', metavar='REGEX',help='skip download for matching titles (regex or caseless sub-string)')
	selection.add_option('--max-downloads', metavar='NUMBER', dest='max_downloads', help='Abort after downloading NUMBER files', default=None)

	authentication.add_option('-u', '--username',
			dest='username', metavar='USERNAME', help='account username')
	authentication.add_option('-p', '--password',
			dest='password', metavar='PASSWORD', help='account password')
	authentication.add_option('-n', '--netrc',
			action='store_true', dest='usenetrc', help='use .netrc authentication data', default=False)


	video_format.add_option('-f', '--format',
			action='store', dest='format', metavar='FORMAT', help='video format code')
	video_format.add_option('--all-formats',
			action='store_const', dest='format', help='download all available video formats', const='all')
	video_format.add_option('--prefer-free-formats',
			action='store_true', dest='prefer_free_formats', default=False, help='prefer free video formats unless a specific one is requested')
	video_format.add_option('--max-quality',
			action='store', dest='format_limit', metavar='FORMAT', help='highest quality format to download')
	video_format.add_option('-F', '--list-formats',
			action='store_true', dest='listformats', help='list all available formats (currently youtube only)')
	video_format.add_option('--write-srt',
			action='store_true', dest='writesubtitles',
			help='write video closed captions to a .srt file (currently youtube only)', default=False)
	video_format.add_option('--srt-lang',
			action='store', dest='subtitleslang', metavar='LANG',
			help='language of the closed captions to download (optional) use IETF language tags like \'en\'')


	verbosity.add_option('-q', '--quiet',
			action='store_true', dest='quiet', help='activates quiet mode', default=False)
	verbosity.add_option('-s', '--simulate',
			action='store_true', dest='simulate', help='do not download the video and do not write anything to disk', default=False)
	verbosity.add_option('--skip-download',
			action='store_true', dest='skip_download', help='do not download the video', default=False)
	verbosity.add_option('-g', '--get-url',
			action='store_true', dest='geturl', help='simulate, quiet but print URL', default=False)
	verbosity.add_option('-e', '--get-title',
			action='store_true', dest='gettitle', help='simulate, quiet but print title', default=False)
	verbosity.add_option('--get-thumbnail',
			action='store_true', dest='getthumbnail',
			help='simulate, quiet but print thumbnail URL', default=False)
	verbosity.add_option('--get-description',
			action='store_true', dest='getdescription',
			help='simulate, quiet but print video description', default=False)
	verbosity.add_option('--get-filename',
			action='store_true', dest='getfilename',
			help='simulate, quiet but print output filename', default=False)
	verbosity.add_option('--get-format',
			action='store_true', dest='getformat',
			help='simulate, quiet but print output format', default=False)
	verbosity.add_option('--no-progress',
			action='store_true', dest='noprogress', help='do not print progress bar', default=False)
	verbosity.add_option('--console-title',
			action='store_true', dest='consoletitle',
			help='display progress in console titlebar', default=False)
	verbosity.add_option('-v', '--verbose',
			action='store_true', dest='verbose', help='print various debugging information', default=False)


	filesystem.add_option('-t', '--title',
			action='store_true', dest='usetitle', help='use title in file name', default=False)
	filesystem.add_option('-l', '--literal',
			action='store_true', dest='useliteral', help='use literal title in file name', default=False)
	filesystem.add_option('-A', '--auto-number',
			action='store_true', dest='autonumber',
			help='number downloaded files starting from 00000', default=False)
	filesystem.add_option('-o', '--output',
			dest='outtmpl', metavar='TEMPLATE', help='output filename template. Use %(stitle)s to get the title, %(uploader)s for the uploader name, %(autonumber)s to get an automatically incremented number, %(ext)s for the filename extension, %(upload_date)s for the upload date (YYYYMMDD), and %% for a literal percent. Use - to output to stdout.')
	filesystem.add_option('-a', '--batch-file',
			dest='batchfile', metavar='FILE', help='file containing URLs to download (\'-\' for stdin)')
	filesystem.add_option('-w', '--no-overwrites',
			action='store_true', dest='nooverwrites', help='do not overwrite files', default=False)
	filesystem.add_option('-c', '--continue',
			action='store_true', dest='continue_dl', help='resume partially downloaded files', default=True)
	filesystem.add_option('--no-continue',
			action='store_false', dest='continue_dl',
			help='do not resume partially downloaded files (restart from beginning)')
	filesystem.add_option('--cookies',
			dest='cookiefile', metavar='FILE', help='file to read cookies from and dump cookie jar in')
	filesystem.add_option('--no-part',
			action='store_true', dest='nopart', help='do not use .part files', default=False)
	filesystem.add_option('--no-mtime',
			action='store_false', dest='updatetime',
			help='do not use the Last-modified header to set the file modification time', default=True)
	filesystem.add_option('--write-description',
			action='store_true', dest='writedescription',
			help='write video description to a .description file', default=False)
	filesystem.add_option('--write-info-json',
			action='store_true', dest='writeinfojson',
			help='write video metadata to a .info.json file', default=False)


	postproc.add_option('--extract-audio', action='store_true', dest='extractaudio', default=False,
			help='convert video files to audio-only files (requires ffmpeg or avconv and ffprobe or avprobe)')
	postproc.add_option('--audio-format', metavar='FORMAT', dest='audioformat', default='best',
			help='"best", "aac", "vorbis", "mp3", "m4a", or "wav"; best by default')
	postproc.add_option('--audio-quality', metavar='QUALITY', dest='audioquality', default='128K',
			help='ffmpeg/avconv audio bitrate specification, 128k by default')
	postproc.add_option('-k', '--keep-video', action='store_true', dest='keepvideo', default=False,
			help='keeps the video file on disk after the post-processing; the video is erased by default')


	parser.add_option_group(general)
	parser.add_option_group(selection)
	parser.add_option_group(filesystem)
	parser.add_option_group(verbosity)
	parser.add_option_group(video_format)
	parser.add_option_group(authentication)
	parser.add_option_group(postproc)

	xdg_config_home = os.environ.get('XDG_CONFIG_HOME')
	if xdg_config_home:
		userConf = os.path.join(xdg_config_home, 'youtube-dl.conf')
	else:
		userConf = os.path.join(os.path.expanduser('~'), '.config', 'youtube-dl.conf')
	argv = _readOptions('/etc/youtube-dl.conf') + _readOptions(userConf) + sys.argv[1:]
	opts, args = parser.parse_args(argv)

	return parser, opts, args

def gen_extractors():
	""" Return a list of an instance of every supported extractor.
	The order does matter; the first extractor matched is the one handling the URL.
	"""
	return [
		YoutubePlaylistIE(),
		YoutubeUserIE(),
		YoutubeSearchIE(),
		YoutubeIE(),
		MetacafeIE(),
		DailymotionIE(),
		GoogleIE(),
		GoogleSearchIE(),
		PhotobucketIE(),
		YahooIE(),
		YahooSearchIE(),
		DepositFilesIE(),
		FacebookIE(),
		BlipTVUserIE(),
		BlipTVIE(),
		VimeoIE(),
		MyVideoIE(),
		ComedyCentralIE(),
		EscapistIE(),
		CollegeHumorIE(),
		XVideosIE(),
		SoundcloudIE(),
		InfoQIE(),
		MixcloudIE(),
		StanfordOpenClassroomIE(),
		MTVIE(),
<<<<<<< HEAD
=======
		YoukuIE(),
>>>>>>> 795cc505
		XNXXIE(),

		GenericIE()
	]

def _real_main():
	parser, opts, args = parseOpts()

	# Open appropriate CookieJar
	if opts.cookiefile is None:
		jar = cookielib.CookieJar()
	else:
		try:
			jar = cookielib.MozillaCookieJar(opts.cookiefile)
			if os.path.isfile(opts.cookiefile) and os.access(opts.cookiefile, os.R_OK):
				jar.load()
		except (IOError, OSError), err:
			sys.exit(u'ERROR: unable to open cookie file')

	# Dump user agent
	if opts.dump_user_agent:
		print std_headers['User-Agent']
		sys.exit(0)

	# Batch file verification
	batchurls = []
	if opts.batchfile is not None:
		try:
			if opts.batchfile == '-':
				batchfd = sys.stdin
			else:
				batchfd = open(opts.batchfile, 'r')
			batchurls = batchfd.readlines()
			batchurls = [x.strip() for x in batchurls]
			batchurls = [x for x in batchurls if len(x) > 0 and not re.search(r'^[#/;]', x)]
		except IOError:
			sys.exit(u'ERROR: batch file could not be read')
	all_urls = batchurls + args
	all_urls = map(lambda url: url.strip(), all_urls)

	# General configuration
	cookie_processor = urllib2.HTTPCookieProcessor(jar)
	proxy_handler = urllib2.ProxyHandler()
	opener = urllib2.build_opener(proxy_handler, cookie_processor, YoutubeDLHandler())
	urllib2.install_opener(opener)
	socket.setdefaulttimeout(300) # 5 minutes should be enough (famous last words)

	extractors = gen_extractors()

	if opts.list_extractors:
		for ie in extractors:
			print(ie.IE_NAME)
			matchedUrls = filter(lambda url: ie.suitable(url), all_urls)
			all_urls = filter(lambda url: url not in matchedUrls, all_urls)
			for mu in matchedUrls:
				print(u'  ' + mu)
		sys.exit(0)

	# Conflicting, missing and erroneous options
	if opts.usenetrc and (opts.username is not None or opts.password is not None):
		parser.error(u'using .netrc conflicts with giving username/password')
	if opts.password is not None and opts.username is None:
		parser.error(u'account username missing')
	if opts.outtmpl is not None and (opts.useliteral or opts.usetitle or opts.autonumber):
		parser.error(u'using output template conflicts with using title, literal title or auto number')
	if opts.usetitle and opts.useliteral:
		parser.error(u'using title conflicts with using literal title')
	if opts.username is not None and opts.password is None:
		opts.password = getpass.getpass(u'Type account password and press return:')
	if opts.ratelimit is not None:
		numeric_limit = FileDownloader.parse_bytes(opts.ratelimit)
		if numeric_limit is None:
			parser.error(u'invalid rate limit specified')
		opts.ratelimit = numeric_limit
	if opts.retries is not None:
		try:
			opts.retries = long(opts.retries)
		except (TypeError, ValueError), err:
			parser.error(u'invalid retry count specified')
	try:
		opts.playliststart = int(opts.playliststart)
		if opts.playliststart <= 0:
			raise ValueError(u'Playlist start must be positive')
	except (TypeError, ValueError), err:
		parser.error(u'invalid playlist start number specified')
	try:
		opts.playlistend = int(opts.playlistend)
		if opts.playlistend != -1 and (opts.playlistend <= 0 or opts.playlistend < opts.playliststart):
			raise ValueError(u'Playlist end must be greater than playlist start')
	except (TypeError, ValueError), err:
		parser.error(u'invalid playlist end number specified')
	if opts.extractaudio:
		if opts.audioformat not in ['best', 'aac', 'mp3', 'vorbis', 'm4a', 'wav']:
			parser.error(u'invalid audio format specified')

	# File downloader
	fd = FileDownloader({
		'usenetrc': opts.usenetrc,
		'username': opts.username,
		'password': opts.password,
		'quiet': (opts.quiet or opts.geturl or opts.gettitle or opts.getthumbnail or opts.getdescription or opts.getfilename or opts.getformat),
		'forceurl': opts.geturl,
		'forcetitle': opts.gettitle,
		'forcethumbnail': opts.getthumbnail,
		'forcedescription': opts.getdescription,
		'forcefilename': opts.getfilename,
		'forceformat': opts.getformat,
		'simulate': opts.simulate,
		'skip_download': (opts.skip_download or opts.simulate or opts.geturl or opts.gettitle or opts.getthumbnail or opts.getdescription or opts.getfilename or opts.getformat),
		'format': opts.format,
		'format_limit': opts.format_limit,
		'listformats': opts.listformats,
		'outtmpl': ((opts.outtmpl is not None and opts.outtmpl.decode(preferredencoding()))
			or (opts.format == '-1' and opts.usetitle and u'%(stitle)s-%(id)s-%(format)s.%(ext)s')
			or (opts.format == '-1' and opts.useliteral and u'%(title)s-%(id)s-%(format)s.%(ext)s')
			or (opts.format == '-1' and u'%(id)s-%(format)s.%(ext)s')
			or (opts.usetitle and opts.autonumber and u'%(autonumber)s-%(stitle)s-%(id)s.%(ext)s')
			or (opts.useliteral and opts.autonumber and u'%(autonumber)s-%(title)s-%(id)s.%(ext)s')
			or (opts.usetitle and u'%(stitle)s-%(id)s.%(ext)s')
			or (opts.useliteral and u'%(title)s-%(id)s.%(ext)s')
			or (opts.autonumber and u'%(autonumber)s-%(id)s.%(ext)s')
			or u'%(id)s.%(ext)s'),
		'ignoreerrors': opts.ignoreerrors,
		'ratelimit': opts.ratelimit,
		'nooverwrites': opts.nooverwrites,
		'retries': opts.retries,
		'continuedl': opts.continue_dl,
		'noprogress': opts.noprogress,
		'playliststart': opts.playliststart,
		'playlistend': opts.playlistend,
		'logtostderr': opts.outtmpl == '-',
		'consoletitle': opts.consoletitle,
		'nopart': opts.nopart,
		'updatetime': opts.updatetime,
		'writedescription': opts.writedescription,
		'writeinfojson': opts.writeinfojson,
		'writesubtitles': opts.writesubtitles,
		'subtitleslang': opts.subtitleslang,
		'matchtitle': opts.matchtitle,
		'rejecttitle': opts.rejecttitle,
		'max_downloads': opts.max_downloads,
		'prefer_free_formats': opts.prefer_free_formats,
		'verbose': opts.verbose,
		})

	if opts.verbose:
		fd.to_screen(u'[debug] Proxy map: ' + str(proxy_handler.proxies))

	for extractor in extractors:
		fd.add_info_extractor(extractor)

	# PostProcessors
	if opts.extractaudio:
		fd.add_post_processor(FFmpegExtractAudioPP(preferredcodec=opts.audioformat, preferredquality=opts.audioquality, keepvideo=opts.keepvideo))

	# Update version
	if opts.update_self:
		updateSelf(fd, sys.argv[0])

	# Maybe do nothing
	if len(all_urls) < 1:
		if not opts.update_self:
			parser.error(u'you must provide at least one URL')
		else:
			sys.exit()
	
	try:
		retcode = fd.download(all_urls)
	except MaxDownloadsReached:
		fd.to_screen(u'--max-download limit reached, aborting.')
		retcode = 101

	# Dump cookie jar if requested
	if opts.cookiefile is not None:
		try:
			jar.save()
		except (IOError, OSError), err:
			sys.exit(u'ERROR: unable to save cookie jar')

	sys.exit(retcode)

def main():
	try:
		_real_main()
	except DownloadError:
		sys.exit(1)
	except SameFileError:
		sys.exit(u'ERROR: fixed output name but more than one file to download')
	except KeyboardInterrupt:
		sys.exit(u'\nERROR: Interrupted by user')<|MERGE_RESOLUTION|>--- conflicted
+++ resolved
@@ -351,10 +351,7 @@
 		MixcloudIE(),
 		StanfordOpenClassroomIE(),
 		MTVIE(),
-<<<<<<< HEAD
-=======
 		YoukuIE(),
->>>>>>> 795cc505
 		XNXXIE(),
 
 		GenericIE()
