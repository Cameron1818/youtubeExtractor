--- conflicted
+++ resolved
@@ -1811,7 +1811,7 @@
         'params': {'skip_download': True},
     }]
 
-    _DEFAULT_PLAYER_JS_VERSION = '20348@0004de42'  # TODO: revert to 'actual' when n/sig is fixed
+    _DEFAULT_PLAYER_JS_VERSION = 'actual'
     _DEFAULT_PLAYER_JS_VARIANT = 'main'
     _PLAYER_JS_VARIANT_MAP = {
         'main': 'player_ias.vflset/en_US/base.js',
@@ -2013,11 +2013,7 @@
             time.sleep(max(0, FETCH_SPAN + fetch_time - time.time()))
 
     def _get_player_js_version(self):
-<<<<<<< HEAD
-        player_js_version = self._configuration_arg('player_js_version', [''])[0] or 'actual'
-=======
         player_js_version = self._configuration_arg('player_js_version', [''])[0] or self._DEFAULT_PLAYER_JS_VERSION
->>>>>>> 88e2a2de
         if player_js_version == 'actual':
             return None, None
         if not re.fullmatch(r'[0-9]{5,}@[0-9a-f]{8,}', player_js_version):
