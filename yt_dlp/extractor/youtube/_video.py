--- conflicted
+++ resolved
@@ -3041,11 +3041,6 @@
                     f[STREAMING_DATA_FETCH_GVS_PO_TOKEN] = fetch_gvs_po_token_func
                     f[STREAMING_DATA_IS_PREMIUM_SUBSCRIBER] = is_premium_subscriber
                     f[STREAMING_DATA_PLAYER_TOKEN_PROVIDED] = bool(player_po_token)
-<<<<<<< HEAD
-                    f[STREAMING_DATA_FETCHED_TIMESTAMP] = fetched_timestamp
-                    f[STREAMING_DATA_PREROLL_LENGTH_MSEC] = preroll_length_msec
-=======
->>>>>>> da8b9505
                 if deprioritize_pr:
                     deprioritized_prs.append(pr)
                 else:
@@ -3165,59 +3160,9 @@
         # save pots per client to avoid fetching again
         gvs_pots = {}
 
-<<<<<<< HEAD
-        for fmt in streaming_formats:
-            client_name = fmt[STREAMING_DATA_CLIENT_NAME]
-            preroll_length_sec = fmt.get(STREAMING_DATA_PREROLL_LENGTH_MSEC, 0) / 1000
-            # For handling potential pre-playback required waiting period
-            playback_wait = int_or_none(self._configuration_arg('playback_wait', [None])[0], default=preroll_length_sec)
-            available_at = fmt[STREAMING_DATA_FETCHED_TIMESTAMP] + playback_wait
-            if fmt.get('targetDurationSec'):
-                continue
-
-            itag = str_or_none(fmt.get('itag'))
-            audio_track = fmt.get('audioTrack') or {}
-            stream_id = (itag, audio_track.get('id'), fmt.get('isDrc'))
-            if not all_formats:
-                if stream_id in stream_ids:
-                    continue
-
-            quality = fmt.get('quality')
-            height = int_or_none(fmt.get('height'))
-            if quality == 'tiny' or not quality:
-                quality = fmt.get('audioQuality', '').lower() or quality
-            # The 3gp format (17) in android client has a quality of "small",
-            # but is actually worse than other formats
-            if itag == '17':
-                quality = 'tiny'
-            if quality:
-                if itag:
-                    itag_qualities[itag] = quality
-                if height:
-                    res_qualities[height] = quality
-
-            display_name = audio_track.get('displayName') or ''
-            is_original = 'original' in display_name.lower()
-            is_descriptive = 'descriptive' in display_name.lower()
-            is_default = audio_track.get('audioIsDefault')
-            language_code = audio_track.get('id', '').split('.')[0]
-            if language_code and (is_original or (is_default and not original_language)):
-                original_language = language_code
-
-            has_drm = bool(fmt.get('drmFamilies'))
-
-            # FORMAT_STREAM_TYPE_OTF(otf=1) requires downloading the init fragment
-            # (adding `&sq=0` to the URL) and parsing emsg box to determine the
-            # number of fragment that would subsequently requested with (`&sq=N`)
-            if fmt.get('type') == 'FORMAT_STREAM_TYPE_OTF' and not has_drm:
-=======
-        # For handling potential pre-playback required waiting period
-        playback_wait = int_or_none(self._configuration_arg('playback_wait', [None])[0], default=6)
-
         for pr in player_responses:
             streaming_data = traverse_obj(pr, 'streamingData')
             if not streaming_data:
->>>>>>> da8b9505
                 continue
             fetch_po_token_func = streaming_data[STREAMING_DATA_FETCH_GVS_PO_TOKEN]
             is_premium_subscriber = streaming_data[STREAMING_DATA_IS_PREMIUM_SUBSCRIBER]
